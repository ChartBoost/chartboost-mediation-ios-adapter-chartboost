--- conflicted
+++ resolved
@@ -8,9 +8,7 @@
 import Foundation
 
 /// Chartboost Mediation Chartboost adapter.
-final class ChartboostAdapter: PartnerAdapter {
-<<<<<<< HEAD
-    
+final class ChartboostAdapter: PartnerAdapter {    
     /// The version of the partner SDK.
     let partnerSDKVersion = Chartboost.getSDKVersion()
     
@@ -24,14 +22,8 @@
     
     /// The human-friendly partner name.
     let partnerDisplayName = "Chartboost"
-    
-=======
-    /// The adapter configuration type that contains adapter and partner info.
-    /// It may also be used to expose custom partner SDK options to the publisher.
-    var configuration: PartnerAdapterConfiguration.Type { ChartboostAdapterConfiguration.self }
-
->>>>>>> a52a5b48
-    /// The designated initializer for the adapter.
+
+  /// The designated initializer for the adapter.
     /// Chartboost Mediation SDK will use this constructor to create instances of conforming types.
     /// - parameter storage: An object that exposes storage managed by the Chartboost Mediation SDK to the adapter.
     /// It includes a list of created `PartnerAd` instances. You may ignore this parameter if you don't need it.
