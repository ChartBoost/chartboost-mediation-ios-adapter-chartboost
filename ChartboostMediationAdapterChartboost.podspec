Pod::Spec.new do |spec|
  spec.name        = 'ChartboostMediationAdapterChartboost'
<<<<<<< HEAD
  spec.version     = '4.9.8.0.1'
=======
  spec.version     = '5.9.8.0.0'
>>>>>>> a52a5b48
  spec.license     = { :type => 'MIT', :file => 'LICENSE.md' }
  spec.homepage    = 'https://github.com/ChartBoost/chartboost-mediation-ios-adapter-chartboost'
  spec.authors     = { 'Chartboost' => 'https://www.chartboost.com/' }
  spec.summary     = 'Chartboost Mediation iOS SDK Chartboost adapter.'
  spec.description = 'Chartboost Adapters for mediating through Chartboost Mediation. Supported ad formats: Banner, Interstitial, and Rewarded.'

  # Source
  spec.module_name  = 'ChartboostMediationAdapterChartboost'
  spec.source       = { :git => 'https://github.com/ChartBoost/chartboost-mediation-ios-adapter-chartboost.git', :tag => spec.version }
  spec.source_files = 'Source/**/*.{swift}'
  spec.resource_bundles = { 'ChartboostMediationAdapterChartboost' => ['PrivacyInfo.xcprivacy'] }

  # Minimum supported versions
  spec.swift_version         = '5.0'
  spec.ios.deployment_target = '13.0'

  # System frameworks used
  spec.ios.frameworks = ['Foundation', 'SafariServices', 'UIKit', 'WebKit']
  
  # This adapter is compatible with all Chartboost Mediation 5.X versions of the SDK.
  spec.dependency 'ChartboostMediationSDK', '~> 5.0'

  # Partner network SDK and version that this adapter is certified to work with.
  spec.dependency 'ChartboostSDK', '~> 9.8.0'
  # The partner network SDK is a static framework which requires the static_framework option.
  spec.static_framework = true
end<|MERGE_RESOLUTION|>--- conflicted
+++ resolved
@@ -1,10 +1,6 @@
 Pod::Spec.new do |spec|
   spec.name        = 'ChartboostMediationAdapterChartboost'
-<<<<<<< HEAD
   spec.version     = '4.9.8.0.1'
-=======
-  spec.version     = '5.9.8.0.0'
->>>>>>> a52a5b48
   spec.license     = { :type => 'MIT', :file => 'LICENSE.md' }
   spec.homepage    = 'https://github.com/ChartBoost/chartboost-mediation-ios-adapter-chartboost'
   spec.authors     = { 'Chartboost' => 'https://www.chartboost.com/' }
